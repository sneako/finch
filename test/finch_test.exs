--- conflicted
+++ resolved
@@ -234,19 +234,12 @@
       assert {"content-type", "application/json"} in headers
     end
 
-<<<<<<< HEAD
-    test "successful post streaming request, with streaming body and query string", %{
-      bypass: bypass
-    } do
-      start_supervised!({Finch, name: MyFinch})
-=======
     test "successful post HTTP/1 streaming request, with streaming body and query string",
          %{
            bypass: bypass,
            finch_name: finch_name
          } do
       start_supervised!({Finch, name: finch_name})
->>>>>>> ab67d8f5
 
       req_stream = Stream.map(1..10_000, fn _ -> "please" end)
       req_body = req_stream |> Enum.join("")
@@ -523,29 +516,17 @@
 
       :sys.suspend(finch_name)
 
-<<<<<<< HEAD
-      e =
-        assert_raise RuntimeError, fn ->
-          Finch.build(:get, endpoint(bypass)) |> Finch.request(MyFinch, pool_timeout: 0)
-        end
-
-      assert e.message =~ "Finch was unable to provide a connection within the timeout"
-=======
-      assert {:timeout, _} =
-               catch_exit(
-                 Finch.build(:get, endpoint(bypass))
-                 |> Finch.request(finch_name, pool_timeout: 0)
-               )
->>>>>>> ab67d8f5
+      assert_raise RuntimeError,
+                   ~r/Finch was unable to provide a connection within the timeout/,
+                   fn ->
+                     Finch.build(:get, endpoint(bypass))
+                     |> Finch.request(finch_name, pool_timeout: 0)
+                   end
 
       :sys.resume(finch_name)
 
       assert {:ok, %Response{}} =
-<<<<<<< HEAD
-               Finch.build(:get, endpoint(bypass)) |> Finch.request(MyFinch, pool_timeout: 1)
-=======
                Finch.build(:get, endpoint(bypass)) |> Finch.request(finch_name, pool_timeout: 1)
->>>>>>> ab67d8f5
     end
   end
 
@@ -560,330 +541,9 @@
       stop_supervised(Finch)
     end
 
-<<<<<<< HEAD
-    test "caller is unable to override mode", %{bypass: bypass} do
-      start_supervised!({Finch, name: MyFinch, pools: %{default: [conn_opts: [mode: :active]]}})
-      expect_any(bypass)
-      assert {:ok, _} = Finch.build(:get, endpoint(bypass)) |> Finch.request(MyFinch)
-    end
-  end
-
-  describe "telemetry" do
-    setup %{bypass: bypass} do
-      Bypass.expect_once(bypass, "GET", "/", fn conn ->
-        Plug.Conn.send_resp(conn, 200, "OK")
-      end)
-
-      client = MyFinch
-      start_supervised!({Finch, name: client})
-
-      {:ok, client: client}
-    end
-
-    test "reports queue spans", %{bypass: bypass, client: client} do
-      {test_name, _arity} = __ENV__.function
-
-      parent = self()
-      ref = make_ref()
-
-      handler = fn event, measurements, meta, _config ->
-        case event do
-          [:finch, :queue, :start] ->
-            assert is_integer(measurements.system_time)
-            assert is_pid(meta.pool)
-            assert is_atom(meta.scheme)
-            assert is_integer(meta.port)
-            assert is_binary(meta.host)
-            send(parent, {ref, :start})
-
-          [:finch, :queue, :stop] ->
-            assert is_integer(measurements.duration)
-            assert is_integer(measurements.idle_time)
-            assert is_pid(meta.pool)
-            assert is_atom(meta.scheme)
-            assert is_integer(meta.port)
-            assert is_binary(meta.host)
-            send(parent, {ref, :stop})
-
-          [:finch, :queue, :exception] ->
-            assert is_integer(measurements.duration)
-            assert is_pid(meta.pool)
-            assert meta.kind == :exit
-            assert {:timeout, _} = meta.error
-            assert meta.stacktrace != nil
-            assert is_atom(meta.scheme)
-            assert is_integer(meta.port)
-            assert is_binary(meta.host)
-            send(parent, {ref, :exception})
-
-          _ ->
-            flunk("Unknown event")
-        end
-      end
-
-      :telemetry.attach_many(
-        to_string(test_name),
-        [
-          [:finch, :queue, :start],
-          [:finch, :queue, :stop],
-          [:finch, :queue, :exception]
-        ],
-        handler,
-        nil
-      )
-
-      assert {:ok, %{status: 200}} = Finch.build(:get, endpoint(bypass)) |> Finch.request(client)
-      assert_receive {^ref, :start}
-      assert_receive {^ref, :stop}
-
-      Bypass.down(bypass)
-
-      try do
-        Finch.build(:get, endpoint(bypass)) |> Finch.request(client, pool_timeout: 0)
-      rescue
-        e in RuntimeError ->
-          assert e.message =~ "Finch was unable to provide a connection within the timeout"
-      end
-
-      assert_receive {^ref, :start}
-      assert_receive {^ref, :exception}
-
-      :telemetry.detach(to_string(test_name))
-    end
-
-    test "reports connection spans", %{bypass: bypass, client: client} do
-      {test_name, _arity} = __ENV__.function
-      parent = self()
-      ref = make_ref()
-
-      handler = fn event, measurements, meta, _config ->
-        case event do
-          [:finch, :connect, :start] ->
-            assert is_integer(measurements.system_time)
-            assert is_atom(meta.scheme)
-            assert is_integer(meta.port)
-            assert is_binary(meta.host)
-            send(parent, {ref, :start})
-
-          [:finch, :connect, :stop] ->
-            assert is_integer(measurements.duration)
-            assert is_atom(meta.scheme)
-            assert is_integer(meta.port)
-            assert is_binary(meta.host)
-            send(parent, {ref, :stop})
-
-          _ ->
-            flunk("Unknown event")
-        end
-      end
-
-      :telemetry.attach_many(
-        to_string(test_name),
-        [
-          [:finch, :connect, :start],
-          [:finch, :connect, :stop]
-        ],
-        handler,
-        nil
-      )
-
-      assert {:ok, %{status: 200}} = Finch.build(:get, endpoint(bypass)) |> Finch.request(client)
-      assert_receive {^ref, :start}
-      assert_receive {^ref, :stop}
-
-      :telemetry.detach(to_string(test_name))
-    end
-
-    test "reports request spans", %{bypass: bypass, client: client} do
-      {test_name, _arity} = __ENV__.function
-
-      parent = self()
-      ref = make_ref()
-
-      handler = fn event, measurements, meta, _config ->
-        case event do
-          [:finch, :request, :start] ->
-            assert is_integer(measurements.system_time)
-            assert is_integer(measurements.idle_time)
-            assert is_binary(meta.path)
-            assert is_atom(meta.scheme)
-            assert is_integer(meta.port)
-            assert is_binary(meta.host)
-            assert is_binary(meta.method)
-            send(parent, {ref, :start})
-
-          [:finch, :request, :stop] ->
-            assert is_integer(measurements.duration)
-            assert is_integer(measurements.idle_time)
-            assert is_binary(meta.path)
-            assert is_atom(meta.scheme)
-            assert is_integer(meta.port)
-            assert is_binary(meta.host)
-            assert is_binary(meta.method)
-            send(parent, {ref, :stop})
-
-          _ ->
-            flunk("Unknown event")
-        end
-      end
-
-      :telemetry.attach_many(
-        to_string(test_name),
-        [
-          [:finch, :request, :start],
-          [:finch, :request, :stop],
-          [:finch, :request, :exception]
-        ],
-        handler,
-        nil
-      )
-
-      assert {:ok, %{status: 200}} = Finch.build(:get, endpoint(bypass)) |> Finch.request(client)
-      assert_receive {^ref, :start}
-      assert_receive {^ref, :stop}
-
-      :telemetry.detach(to_string(test_name))
-    end
-
-    test "reports response spans", %{bypass: bypass, client: client} do
-      {test_name, _arity} = __ENV__.function
-      parent = self()
-      ref = make_ref()
-
-      handler = fn event, measurements, meta, _config ->
-        case event do
-          [:finch, :response, :start] ->
-            assert is_integer(measurements.system_time)
-            assert is_integer(measurements.idle_time)
-            assert is_binary(meta.path)
-            assert is_atom(meta.scheme)
-            assert is_integer(meta.port)
-            assert is_binary(meta.host)
-            assert is_binary(meta.method)
-            send(parent, {ref, :start})
-
-          [:finch, :response, :stop] ->
-            assert is_integer(measurements.duration)
-            assert is_integer(measurements.idle_time)
-            assert is_binary(meta.path)
-            assert is_atom(meta.scheme)
-            assert is_integer(meta.port)
-            assert is_binary(meta.host)
-            assert is_binary(meta.method)
-            send(parent, {ref, :stop})
-
-          _ ->
-            flunk("Unknown event")
-        end
-      end
-
-      :telemetry.attach_many(
-        to_string(test_name),
-        [
-          [:finch, :response, :start],
-          [:finch, :response, :stop]
-        ],
-        handler,
-        nil
-      )
-
-      assert {:ok, %{status: 200}} = Finch.build(:get, endpoint(bypass)) |> Finch.request(client)
-      assert_receive {^ref, :start}
-      assert_receive {^ref, :stop}
-
-      :telemetry.detach(to_string(test_name))
-    end
-  end
-
-  describe "telemetry events which require multiple requests" do
-    setup %{bypass: bypass} do
-      Bypass.expect(bypass, "GET", "/", fn conn ->
-        Plug.Conn.send_resp(conn, 200, "OK")
-      end)
-
-      client = MyFinch
-      start_supervised!({Finch, name: client, pools: %{default: [max_idle_time: 10]}})
-
-      {:ok, client: client}
-    end
-
-    test "reports reused connections", %{bypass: bypass, client: client} do
-      {test_name, _arity} = __ENV__.function
-      parent = self()
-      ref = make_ref()
-
-      handler = fn event, _measurements, meta, _config ->
-        case event do
-          [:finch, :connect, :start] ->
-            send(parent, {ref, :start})
-
-          [:finch, :connect, :stop] ->
-            send(parent, {ref, :stop})
-
-          [:finch, :reused_connection] ->
-            assert is_atom(meta.scheme)
-            assert is_binary(meta.host)
-            assert is_integer(meta.port)
-            send(parent, {ref, :reused})
-
-          _ ->
-            flunk("Unknown event")
-        end
-      end
-
-      :telemetry.attach_many(
-        to_string(test_name),
-        [
-          [:finch, :connect, :start],
-          [:finch, :connect, :stop],
-          [:finch, :reused_connection]
-        ],
-        handler,
-        nil
-      )
-
-      request = Finch.build(:get, endpoint(bypass))
-      assert {:ok, %{status: 200}} = Finch.request(request, client)
-      assert_receive {^ref, :start}
-      assert_receive {^ref, :stop}
-
-      assert {:ok, %{status: 200}} = Finch.request(request, client)
-      assert_receive {^ref, :reused}
-
-      :telemetry.detach(to_string(test_name))
-    end
-
-    test "reports max_idle_time_exceeded", %{bypass: bypass, client: client} do
-      {test_name, _arity} = __ENV__.function
-      parent = self()
-      ref = make_ref()
-
-      handler = fn event, measurements, meta, _config ->
-        case event do
-          [:finch, :max_idle_time_exceeded] ->
-            assert is_integer(measurements.idle_time)
-            assert is_atom(meta.scheme)
-            assert is_binary(meta.host)
-            assert is_integer(meta.port)
-            send(parent, {ref, :max_idle_time_exceeded})
-
-          _ ->
-            flunk("Unknown event")
-        end
-      end
-
-      :telemetry.attach_many(
-        to_string(test_name),
-        [
-          [:finch, :max_idle_time_exceeded]
-        ],
-        handler,
-        nil
-=======
     test "caller is unable to override mode", %{bypass: bypass, finch_name: finch_name} do
       start_supervised!(
         {Finch, name: finch_name, pools: %{default: [conn_opts: [mode: :active]]}}
->>>>>>> ab67d8f5
       )
 
       expect_any(bypass)
@@ -979,19 +639,12 @@
                |> Finch.stream(finch_name, acc, fun)
     end
 
-<<<<<<< HEAD
-    test "successful post request, with query string and streaming request body", %{
-      bypass: bypass
-    } do
-      start_supervised!({Finch, name: MyFinch})
-=======
     test "successful post request, with query string and streaming request body",
          %{
            bypass: bypass,
            finch_name: finch_name
          } do
       start_supervised!({Finch, name: finch_name})
->>>>>>> ab67d8f5
       query_string = "query=value"
       req_headers = [{"content-type", "application/json"}]
       req_stream = Stream.map(1..10_000, fn _ -> "please" end)
@@ -1017,11 +670,7 @@
                  req_headers,
                  {:stream, req_stream}
                )
-<<<<<<< HEAD
-               |> Finch.stream(MyFinch, acc, fun)
-=======
                |> Finch.stream(finch_name, acc, fun)
->>>>>>> ab67d8f5
     end
   end
 
